from flask import Flask, request, jsonify, send_from_directory
import os
import mimetypes
import fitz  # PyMuPDF
from openpyxl import Workbook
from openpyxl.styles import Font, PatternFill, Alignment, Border, Side
from datetime import datetime
import json
import csv
import re
import logging
import traceback
from werkzeug.utils import secure_filename
from logging.handlers import RotatingFileHandler
from flasgger import Swagger, swag_from
from flask_cors import CORS
from table_extractor import TableExtractor

# Configure upload folder
UPLOAD_FOLDER = 'uploads'
CONVERTED_FILES_FOLDER = 'converted_files'  # New folder for converted files
ALLOWED_EXTENSIONS = {'pdf'}  # Restrict to PDF only
MAX_FILE_SIZE = 10 * 1024 * 1024  # 10MB max file size

# Define allowed download extensions and their MIME types
ALLOWED_DOWNLOAD_EXTENSIONS = {
    'xlsx': 'application/vnd.openxmlformats-officedocument.spreadsheetml.sheet',
    'csv': 'text/csv',
    'pdf': 'application/pdf'
}

# Swagger configuration
swagger_config = {
    "headers": [
        ('Access-Control-Allow-Origin', '*'),
        ('Access-Control-Allow-Methods', 'GET, POST, OPTIONS'),
        ('Access-Control-Allow-Headers', 'Content-Type'),
    ],
    "specs": [
        {
            "endpoint": 'apispec',
            "route": '/apispec.json',
            "rule_filter": lambda rule: True,
            "model_filter": lambda tag: True,
            "version": "2.0"  # Explicitly set Swagger version
        }
    ],
    "static_url_path": "/flasgger_static",
    "swagger_ui": True,
    "specs_route": "/docs",
    "url_prefix": ""
}

# Swagger template
template = {
    "swagger": "2.0",  # Swagger version
    "info": {
        "title": "PDF Conversion API",
        "description": "API for converting PDF files to Excel and CSV formats",
        "contact": {
            "name": "API Support",
            "url": "http://www.yourcompany.com/support",
            "email": "support@yourcompany.com"
        },
        "version": "1.0.0"
    },
    "host": "localhost:5000",  # Host and port
    "basePath": "/",  # Base path prefix
    "schemes": ["http"],  # Protocol schemes
    "consumes": ["application/json", "multipart/form-data"],
    "produces": ["application/json"],
    "definitions": {  # Schema definitions (renamed from components)
        "Error": {
            "type": "object",
            "properties": {
                "error": {"type": "string"},
                "details": {"type": "string"},
                "error_id": {"type": "string"}
            }
        },
        "SuccessResponse": {
            "type": "object",
            "properties": {
                "message": {"type": "string"},
                "filename": {"type": "string"},
                "file_size": {"type": "integer"}
            }
        }
    },
    "securityDefinitions": {  # Security definitions (renamed from securitySchemes)
        "ApiKeyAuth": {
            "type": "apiKey",
            "in": "header",
            "name": "X-API-Key"
        }
    },
    "security": [  # Default security requirement
        {"ApiKeyAuth": []}
    ]
}


# Configure logging
def setup_logging():
    # Create logs directory if it doesn't exist
    os.makedirs('logs', exist_ok=True)
    
    # Configure logging format
    formatter = logging.Formatter(
        '%(asctime)s - %(name)s - %(levelname)s - %(message)s'
    )
    
    # File handler with rotation
    file_handler = RotatingFileHandler(
        'logs/app.log',
        maxBytes=1024 * 1024,  # 1MB
        backupCount=10
    )
    file_handler.setFormatter(formatter)
    
    # Console handler
    console_handler = logging.StreamHandler()
    console_handler.setFormatter(formatter)
    
    # Get the root logger
    logger = logging.getLogger()
    logger.setLevel(logging.INFO)
    
    # Remove existing handlers to avoid duplicates
    logger.handlers = []
    
    # Add handlers
    logger.addHandler(file_handler)
    logger.addHandler(console_handler)
    
    return logger


# Initialize logging
logger = setup_logging()

app = Flask(__name__)
CORS(app)  # Enable CORS for all routes

app.config['UPLOAD_FOLDER'] = UPLOAD_FOLDER
app.config['CONVERTED_FILES_FOLDER'] = CONVERTED_FILES_FOLDER
app.config['MAX_CONTENT_LENGTH'] = MAX_FILE_SIZE

# Initialize Swagger with template and config
swagger = Swagger(app, template=template, config=swagger_config)


# Add CORS headers to all responses
@app.after_request
def after_request(response):
    response.headers.add('Access-Control-Allow-Origin', '*')
    response.headers.add('Access-Control-Allow-Headers', 'Content-Type,Authorization')
    response.headers.add('Access-Control-Allow-Methods', 'GET,PUT,POST,DELETE,OPTIONS')
    return response


class ConversionError(Exception):
    """Custom exception for conversion-related errors"""
    pass


class ValidationError(Exception):
    """Custom exception for validation-related errors"""
    pass


def handle_error(e: Exception, context: str = "") -> tuple:
    """
    Centralized error handling function that logs errors and returns appropriate responses
    """
    error_id = datetime.now().strftime('%Y%m%d%H%M%S')
    
    if isinstance(e, ValidationError):
        logger.warning(f"Validation error in {context}: {str(e)}")
        return {
            'error': 'Validation Error',
            'details': str(e),
            'error_id': error_id
        }, 400
        
    elif isinstance(e, ConversionError):
        logger.error(f"Conversion error in {context}: {str(e)}")
        return {
            'error': 'Conversion Error',
            'details': str(e),
            'error_id': error_id
        }, 500
        
    elif isinstance(e, FileNotFoundError):
        logger.error(f"File not found in {context}: {str(e)}")
        return {
            'error': 'File Not Found',
            'details': str(e),
            'error_id': error_id
        }, 404
        
    else:
        # Log the full traceback for unexpected errors
        logger.error(f"Unexpected error in {context}: {str(e)}\n{traceback.format_exc()}")
        return {
            'error': 'Internal Server Error',
            'details': 'An unexpected error occurred. Please contact support with the error ID.',
            'error_id': error_id
        }, 500


#test
def allowed_file(filename):
    try:
        return '.' in filename and filename.rsplit('.', 1)[1].lower() in ALLOWED_EXTENSIONS
    except Exception as e:
        logger.error(f"Error checking allowed file: {str(e)}")
        return False


def is_pdf(file):
    try:
        if not file or not file.filename:
            raise ValidationError("No file provided")
        
        # Check file extension
        file_ext = os.path.splitext(file.filename)[1].lower()
        if file_ext != '.pdf':
            raise ValidationError("File must have .pdf extension")
        
        # Check MIME type
        try:
            file_content = file.read(1024)
            file.seek(0)
            mime_type = mimetypes.guess_type(file.filename)[0]
            if mime_type != 'application/pdf':
                raise ValidationError("Invalid PDF MIME type")
        except Exception as e:
            raise ValidationError(f"Error checking MIME type: {str(e)}")
            
        return True
        
    except ValidationError as e:
        raise
    except Exception as e:
        logger.error(f"Unexpected error in is_pdf: {str(e)}")
        return False


def extract_text_from_page(page, extraction_method="blocks"):
    """
    Extract text from a page using different methods based on content structure.
    Returns a list of text blocks/lines with their positions.
    """
    if extraction_method == "blocks":
        # Get text in blocks - good for maintaining paragraph structure
        blocks = page.get_text("blocks")
        # Sort blocks by vertical position (y0), then horizontal position (x0)
        sorted_blocks = sorted(blocks, key=lambda b: (b[1], b[0]))
        return [(block[4], (block[0], block[1])) for block in sorted_blocks]
    
    elif extraction_method == "words":
        # Get individual words with positions - good for maintaining word order
        words = page.get_text("words")
        sorted_words = sorted(words, key=lambda w: (w[3], w[0]))  # Sort by y, then x
        return [(word[4], (word[0], word[3])) for word in sorted_words]
    
    elif extraction_method == "html":
        # Get HTML structure - good for tables and formatted text
        html = page.get_text("html")
        # Basic HTML parsing (you might want to use BeautifulSoup for better parsing)
        return [(html, (0, 0))]
    
    else:  # "text"
        # Simple text extraction - fallback method
        return [(page.get_text("text"), (0, 0))]


def detect_content_type(page):
    """
    Analyze page content to determine the best extraction method.
    """
    # Get text in different formats for analysis
    blocks = page.get_text("blocks")
    words = page.get_text("words")
    
    # Check for potential table structure
    if len(blocks) > 0:
        # Calculate average block width and height
        avg_width = sum(b[2] - b[0] for b in blocks) / len(blocks)
        avg_height = sum(b[3] - b[1] for b in blocks) / len(blocks)
        
        # If blocks are regularly sized and aligned, might be a table
        regular_sizes = all(
            abs((b[2] - b[0]) - avg_width) < 20 and 
            abs((b[3] - b[1]) - avg_height) < 20 
            for b in blocks
        )
        
        if regular_sizes and len(blocks) > 5:
            return "blocks"  # Likely a table structure
    
    # Check word density and distribution
    if len(words) > 100:  # Dense text
        return "words"
    
    # Default to simple text for basic content
    return "text"


def format_excel_sheet(sheet, headers=True):
    """
    Apply formatting to the Excel sheet for better readability.
    """
    # Format headers
    if headers:
        for cell in sheet[1]:
            cell.font = Font(bold=True)
            cell.fill = PatternFill(start_color="E0E0E0", end_color="E0E0E0", fill_type="solid")
    
    # Adjust column widths
    for column in sheet.columns:
        max_length = 0
        column_letter = column[0].column_letter
        for cell in column:
            try:
                if len(str(cell.value)) > max_length:
                    max_length = len(str(cell.value))
            except:
                pass
        adjusted_width = min(max_length + 2, 50)  # Cap width at 50 characters
        sheet.column_dimensions[column_letter].width = adjusted_width

<<<<<<< HEAD
def extract_table_data(pdf_path):
    """
    Extract tabular data from a PDF file.
    Returns a list of tables, where each table is a list of rows.
    Each row is a list of cell values.
    """
=======

def convert_pdf_to_excel(pdf_path):
>>>>>>> 6bd59ed7
    try:
        # Open the PDF
        doc = fitz.open(pdf_path)
        all_tables = []
        
        # Process each page
        for page_num in range(len(doc)):
            page = doc[page_num]
            
            # Find tables on the page
            tables = page.find_tables()
            if not tables:
                continue
                
            # Process each table found on the page
            for table in tables:
                table_data = []
                
                # Extract cells from the table
                for row_cells in table.extract():
                    # Clean and process each cell in the row
                    row_data = [
                        cell.strip() if isinstance(cell, str) else str(cell)
                        for cell in row_cells
                        if cell is not None
                    ]
                    
                    # Only add non-empty rows
                    if any(cell for cell in row_data):
                        table_data.append(row_data)
                
                # Only add tables that have data
                if table_data:
                    all_tables.append(table_data)
        
        return all_tables
        
    except Exception as e:
        logger.error(f"Error extracting tables from PDF: {str(e)}")
        raise Exception(f"Failed to extract tables: {str(e)}")

def convert_tables_to_excel(tables, output_path):
    """
    Convert extracted tables to Excel format with proper formatting.
    """
    try:
        workbook = Workbook()
        sheet = workbook.active
        sheet.title = "Tables"
        
        current_row = 1
        table_border = Border(
            left=Side(style='thin'),
            right=Side(style='thin'),
            top=Side(style='thin'),
            bottom=Side(style='thin')
        )
        
        # Process each table
        for table_num, table in enumerate(tables, 1):
            # Add table header/separator
            header = f"Table {table_num}"
            sheet.cell(row=current_row, column=1, value=header)
            sheet.cell(row=current_row, column=1).font = Font(bold=True, size=12)
            current_row += 1
            
            if not table:
                continue
                
            # Get the maximum number of columns in this table
            max_cols = max(len(row) for row in table)
            
            # Write table data
            for row_num, row in enumerate(table):
                for col_num, cell_value in enumerate(row, 1):
                    cell = sheet.cell(row=current_row, column=col_num)
                    cell.value = cell_value
                    cell.border = table_border
                    
                    # Format header row
                    if row_num == 0:
                        cell.font = Font(bold=True)
                        cell.fill = PatternFill(start_color="E0E0E0", end_color="E0E0E0", fill_type="solid")
                    
                    cell.alignment = Alignment(wrap_text=True)
                
                current_row += 1
            
            # Add spacing between tables
            current_row += 1
        
        # Auto-adjust column widths
        for column in sheet.columns:
            max_length = 0
            column_letter = column[0].column_letter
            
            for cell in column:
                try:
                    if len(str(cell.value)) > max_length:
                        max_length = len(str(cell.value))
                except:
                    pass
            
            adjusted_width = min(max_length + 2, 50)  # Cap width at 50 characters
            sheet.column_dimensions[column_letter].width = adjusted_width
        
        # Save the workbook
        workbook.save(output_path)
        return output_path
        
    except Exception as e:
        logger.error(f"Error converting tables to Excel: {str(e)}")
        raise Exception(f"Failed to convert tables to Excel: {str(e)}")

def convert_tables_to_csv(tables, output_path):
    """
    Convert extracted tables to CSV format.
    """
    try:
        with open(output_path, 'w', newline='', encoding='utf-8') as csvfile:
            writer = csv.writer(csvfile, quoting=csv.QUOTE_ALL)
            
            # Process each table
            for table_num, table in enumerate(tables, 1):
                # Add table header/separator
                writer.writerow([f"Table {table_num}"])
                
                if not table:
                    continue
                
                # Write table data
                for row in table:
                    writer.writerow(row)
                
                # Add blank row between tables
                writer.writerow([])
        
        return output_path
        
    except Exception as e:
        logger.error(f"Error converting tables to CSV: {str(e)}")
        raise Exception(f"Failed to convert tables to CSV: {str(e)}")

def convert_pdf_to_excel(pdf_path):
    """
    Convert a PDF file to Excel format, focusing on bank statement data.
    Creates a single continuous sheet of transaction records.
    """
    try:
        # Initialize table extractor
        extractor = TableExtractor()
        
        # Extract tables from PDF
        df = extractor.extract_tables(pdf_path)
        
        if df.empty:
            # Fallback to original text extraction if no tables found
            logger.warning("No tables found, falling back to text extraction")
            return convert_pdf_to_excel_fallback(pdf_path)
        
        # Ensure converted files directory exists
        os.makedirs(CONVERTED_FILES_FOLDER, exist_ok=True)
        
        # Generate output filename
        timestamp = datetime.now().strftime("%Y%m%d_%H%M%S")
        base_filename = os.path.splitext(os.path.basename(pdf_path))[0]
        excel_path = os.path.join(
            CONVERTED_FILES_FOLDER,
            f"{base_filename}_{timestamp}.xlsx"
        )
        
        # Create Excel workbook with better formatting
        workbook = Workbook()
        sheet = workbook.active
        sheet.title = "Transaction Records"
        
        # Define styles
        header_font = Font(bold=True, size=11)
        header_fill = PatternFill(start_color="E0E0E0", end_color="E0E0E0", fill_type="solid")
        header_alignment = Alignment(horizontal='center', vertical='center', wrap_text=True)
        
        amount_alignment = Alignment(horizontal='right', vertical='center')
        date_alignment = Alignment(horizontal='center', vertical='center')
        text_alignment = Alignment(horizontal='left', vertical='center', wrap_text=True)
        
        border = Border(
            left=Side(style='thin'),
            right=Side(style='thin'),
            top=Side(style='thin'),
            bottom=Side(style='thin')
        )
        
        # Write headers
        for col, header in enumerate(df.columns, 1):
            cell = sheet.cell(row=1, column=col)
            cell.value = header
            cell.font = header_font
            cell.fill = header_fill
            cell.border = border
            cell.alignment = header_alignment
        
        # Write data with appropriate formatting
        for row_idx, row in enumerate(df.values, 2):
            for col_idx, value in enumerate(row, 1):
                cell = sheet.cell(row=row_idx, column=col_idx)
                cell.value = value
                cell.border = border
                
                # Apply column-specific formatting
                column_name = df.columns[col_idx - 1]
                if 'Date' in column_name:
                    cell.alignment = date_alignment
                elif any(x in column_name for x in ['Withdrawals', 'Deposits', 'Balance', 'Amount']):
                    cell.alignment = amount_alignment
                    # Format as currency if it's a number
                    if isinstance(value, (int, float)):
                        cell.number_format = '#,##0.00'
                else:
                    cell.alignment = text_alignment
        
        # Auto-adjust column widths with minimum and maximum values
        min_width = 10
        max_width = 50
        for column in sheet.columns:
            max_length = 0
            column_letter = column[0].column_letter
            
            # Find the maximum length in the column
            for cell in column:
                try:
                    if len(str(cell.value)) > max_length:
                        max_length = len(str(cell.value))
                except:
                    pass
            
            # Apply width constraints
            adjusted_width = max(min(max_length + 2, max_width), min_width)
            sheet.column_dimensions[column_letter].width = adjusted_width
        
        # Freeze the header row
        sheet.freeze_panes = 'A2'
        
        # Save the workbook
        workbook.save(excel_path)
        return excel_path
        
    except Exception as e:
        logger.error(f"Error in PDF to Excel conversion: {str(e)}")
        raise Exception(f"Failed to convert PDF to Excel: {str(e)}")

<<<<<<< HEAD
def convert_pdf_to_csv(pdf_path):
    """
    Convert a PDF file to CSV format, focusing on bank statement data.
    Creates a single continuous CSV file of transaction records.
    """
    try:
        # Initialize table extractor
        extractor = TableExtractor()
        
        # Extract tables from PDF
        df = extractor.extract_tables(pdf_path)
        
        if df.empty:
            # Fallback to original text extraction if no tables found
            logger.warning("No tables found, falling back to text extraction")
            return convert_pdf_to_csv_fallback(pdf_path)
        
        # Ensure converted files directory exists
        os.makedirs(CONVERTED_FILES_FOLDER, exist_ok=True)
        
        # Generate output filename
        timestamp = datetime.now().strftime("%Y%m%d_%H%M%S")
        base_filename = os.path.splitext(os.path.basename(pdf_path))[0]
        csv_path = os.path.join(
            CONVERTED_FILES_FOLDER,
            f"{base_filename}_{timestamp}.csv"
        )
        
        # Save to CSV with proper formatting
        df.to_csv(
            csv_path,
            index=False,
            encoding='utf-8-sig',  # Include BOM for Excel compatibility
            quoting=csv.QUOTE_ALL,  # Quote all fields
            date_format='%Y-%m-%d',  # Consistent date format
            float_format='%.2f'  # Format numbers with 2 decimal places
        )
        
        return csv_path
        
    except Exception as e:
        logger.error(f"Error in PDF to CSV conversion: {str(e)}")
        raise Exception(f"Failed to convert PDF to CSV: {str(e)}")

# Rename original conversion functions as fallback methods
convert_pdf_to_excel_fallback = convert_pdf_to_excel
convert_pdf_to_csv_fallback = convert_pdf_to_csv
=======
>>>>>>> 6bd59ed7

def clean_text_for_csv(text):
    """
    Clean and prepare text for CSV formatting.
    Handles special characters, multiple spaces, and newlines.
    """
    # Replace multiple spaces with single space
    text = re.sub(r'\s+', ' ', text)
    # Remove special characters that might cause issues
    text = re.sub(r'[\x00-\x1F\x7F-\x9F]', '', text)
    # Trim whitespace
    return text.strip()


def extract_structured_text(page):
    """
    Extract text from a page in a structured way, attempting to preserve
    natural text boundaries and table-like structures.
    Returns a list of text rows.
    """
    rows = []
    current_row = []
    last_y = None
    y_threshold = 5  # pixels

    # Get blocks of text with their positions
    blocks = page.get_text("blocks")
    # Sort blocks by vertical position first, then horizontal
    sorted_blocks = sorted(blocks, key=lambda b: (b[1], b[0]))

    for block in sorted_blocks:
        text = clean_text_for_csv(block[4])
        if not text:
            continue

        y_pos = block[1]  # y-coordinate of the block

        # If this is a new row (based on y-position)
        if last_y is None or abs(y_pos - last_y) > y_threshold:
            if current_row:
                rows.append(current_row)
            current_row = [text]
            last_y = y_pos
        else:
            # Same row, add as new column
            current_row.append(text)

    # Don't forget the last row
    if current_row:
        rows.append(current_row)

    return rows

<<<<<<< HEAD
=======

def convert_pdf_to_csv(pdf_path):
    """
    Convert a PDF file to CSV format, preserving structure where possible.
    Returns the path to the created CSV file.
    """
    try:
        # Open the PDF file
        pdf_document = fitz.open(pdf_path)
        
        # Ensure converted files directory exists
        os.makedirs(CONVERTED_FILES_FOLDER, exist_ok=True)
        
        # Generate output filename based on input filename and timestamp
        timestamp = datetime.now().strftime("%Y%m%d_%H%M%S")
        base_filename = os.path.splitext(os.path.basename(pdf_path))[0]
        csv_path = os.path.join(
            CONVERTED_FILES_FOLDER,
            f"{base_filename}_{timestamp}.csv"
        )
        
        # Open CSV file for writing with UTF-8 encoding
        with open(csv_path, 'w', newline='', encoding='utf-8') as csv_file:
            writer = csv.writer(csv_file, quoting=csv.QUOTE_ALL)
            
            # Process each page
            for page_num in range(pdf_document.page_count):
                page = pdf_document[page_num]
                
                # Write page marker
                writer.writerow([f"Page {page_num + 1}"])
                
                # Extract and write structured content
                rows = extract_structured_text(page)
                
                # Write the rows to CSV
                for row in rows:
                    # Clean each cell in the row
                    cleaned_row = [clean_text_for_csv(cell) for cell in row]
                    writer.writerow(cleaned_row)
                
                # Add a blank row between pages
                writer.writerow([])
        
        # Close the PDF document
        pdf_document.close()
        
        return csv_path
        
    except Exception as e:
        raise Exception(f"Failed to convert PDF to CSV: {str(e)}")


>>>>>>> 6bd59ed7
@app.route('/')
def hello_world():
    return jsonify({
        'message': 'PDF Conversion API',
        'version': '1.0.0',
        'status': 'running'
    })


@app.route('/upload', methods=['POST'])
@swag_from({
    'tags': ['Upload'],
    'summary': 'Upload a PDF file',
    'description': 'Upload a PDF file to the server for later conversion',
    'consumes': ['multipart/form-data'],
    'produces': ['application/json'],
    'parameters': [
        {
            'name': 'file',
            'in': 'formData',
            'type': 'file',
            'required': True,
            'description': 'PDF file to upload'
        }
    ],
    'responses': {
        '200': {
            'description': 'File successfully uploaded',
            'schema': {
                'type': 'object',
                'properties': {
                    'message': {'type': 'string'},
                    'filename': {'type': 'string'},
                    'file_size': {'type': 'integer'}
                }
            }
        },
        '400': {
            'description': 'Invalid input',
            'schema': {
                '$ref': '#/definitions/Error'
            }
        },
        '500': {
            'description': 'Server error',
            'schema': {
                '$ref': '#/definitions/Error'
            }
        }
    }
})
def upload_file():
    try:
        logger.info("Starting file upload process")
        
        # Check if the post request has the file part
        if 'file' not in request.files:
            raise ValidationError("No file part in the request")

        file = request.files['file']

        # Check if a file was selected
        if file.filename == '':
            raise ValidationError("No selected file")

        # Check if it's a PDF file
        if not is_pdf(file):
            raise ValidationError("Invalid or corrupted PDF file")

        # If file is valid, save it
        filename = secure_filename(file.filename)
        logger.info(f"Processing upload for file: {filename}")
        
        # Ensure upload directory exists
        os.makedirs(app.config['UPLOAD_FOLDER'], exist_ok=True)
        
        # Save the file
        pdf_path = os.path.join(app.config['UPLOAD_FOLDER'], filename)
        file.save(pdf_path)

        # Verify file was saved successfully
        if not os.path.exists(pdf_path):
            raise ValidationError("Failed to save uploaded file")
            
        response = {
            'message': 'File uploaded successfully',
            'filename': filename,
            'file_size': os.path.getsize(pdf_path)
        }
        
        logger.info(f"Successfully uploaded file: {filename}")
        return response, 200

    except Exception as e:
        return handle_error(e, "upload_file")


@app.route('/convert', methods=['POST'])
@swag_from({
    'tags': ['Conversion'],
    'summary': 'Convert an uploaded PDF file',
    'description': 'Convert a previously uploaded PDF file to either Excel or CSV format',
    'consumes': ['application/json'],
    'produces': ['application/json'],
    'parameters': [
        {
            'name': 'body',
            'in': 'body',
            'required': True,
            'schema': {
                'type': 'object',
                'properties': {
                    'filename': {
                        'type': 'string',
                        'description': 'Name of the PDF file to convert'
                    },
                    'formats': {
                        'type': 'array',
                        'items': {
                            'type': 'string',
                            'enum': ['excel', 'csv']
                        },
                        'description': 'List of desired output formats',
                        'minItems': 1
                    }
                },
                'required': ['filename', 'formats']
            }
        }
    ],
    'responses': {
        '200': {
            'description': 'File successfully converted',
            'schema': {
                'type': 'object',
                'properties': {
                    'message': {'type': 'string'},
                    'input_file': {'type': 'string'},
                    'conversions': {
                        'type': 'array',
                        'items': {
                            'type': 'object',
                            'properties': {
                                'format': {'type': 'string'},
                                'output_file': {'type': 'string'},
                                'file_size': {'type': 'integer'},
                                'download_url': {'type': 'string'}
                            }
                        }
                    }
                }
            }
        },
        '400': {
            'description': 'Invalid input',
            'schema': {
                '$ref': '#/definitions/Error'
            }
        },
        '404': {
            'description': 'File not found',
            'schema': {
                '$ref': '#/definitions/Error'
            }
        },
        '500': {
            'description': 'Server error',
            'schema': {
                '$ref': '#/definitions/Error'
            }
        }
    }
})
def convert_file():
    try:
        logger.info("Starting conversion request")
        
        # Get parameters from request
        data = request.get_json() if request.is_json else request.form
        
        # Check if filename is provided
        filename = data.get('filename')
        if not filename:
            raise ValidationError("No filename provided")
            
        # Check if formats are provided
        formats = data.get('formats', [])
        if not formats:
            raise ValidationError("No output formats specified")
            
        # Validate formats
        invalid_formats = [fmt for fmt in formats if fmt not in ['excel', 'csv']]
        if invalid_formats:
            raise ValidationError(f"Invalid formats: {', '.join(invalid_formats)}. Must be 'excel' or 'csv'")
            
        logger.info(f"Converting {filename} to formats: {formats}")
            
        # Construct the full path to the PDF file
        pdf_path = os.path.join(app.config['UPLOAD_FOLDER'], filename)
        
        # Check if the file exists
        if not os.path.exists(pdf_path):
            raise FileNotFoundError(f"File {filename} not found")
            
        # Store conversion results
        conversions = []
            
        try:
            # Convert the file based on requested formats
            if 'excel' in formats:
                excel_path = convert_pdf_to_excel(pdf_path)
                conversions.append({
                    'format': 'excel',
                    'output_file': os.path.basename(excel_path),
                    'file_size': os.path.getsize(excel_path),
                    'download_url': f"/download/{os.path.basename(excel_path)}"
                })
                
            if 'csv' in formats:
                csv_path = convert_pdf_to_csv(pdf_path)
                conversions.append({
                    'format': 'csv',
                    'output_file': os.path.basename(csv_path),
                    'file_size': os.path.getsize(csv_path),
                    'download_url': f"/download/{os.path.basename(csv_path)}"
                })
                
            response = {
                'message': 'File converted successfully',
                'input_file': filename,
                'conversions': conversions
            }
            
            logger.info(f"Successfully converted {filename}")
            return response, 200
            
        except Exception as e:
            raise ConversionError(f"Conversion failed: {str(e)}")
            
    except Exception as e:
        return handle_error(e, "convert_file")


def is_safe_file_to_download(filename):
    """
    Check if the file is safe to download based on its extension and existence.
    """
    if not filename:
        return False
    
    # Check file extension
    ext = filename.rsplit('.', 1)[1].lower() if '.' in filename else ''
    if ext not in ALLOWED_DOWNLOAD_EXTENSIONS:
        return False
    
    # Ensure the filename is secure
    secure_name = secure_filename(filename)
    if secure_name != filename:
        return False
    
    return True


@app.route('/download/<filename>')
@swag_from({
    'tags': ['Download'],
    'summary': 'Download a converted file',
    'description': 'Download a previously converted Excel or CSV file',
    'produces': [
        'application/vnd.openxmlformats-officedocument.spreadsheetml.sheet',
        'text/csv'
    ],
    'parameters': [
        {
            'name': 'filename',
            'in': 'path',
            'required': True,
            'type': 'string',
            'description': 'Name of the file to download'
        }
    ],
    'responses': {
        '200': {
            'description': 'File download',
            'schema': {
                'type': 'file'
            }
        },
        '400': {
            'description': 'Invalid input',
            'schema': {
                '$ref': '#/definitions/Error'
            }
        },
        '404': {
            'description': 'File not found',
            'schema': {
                '$ref': '#/definitions/Error'
            }
        }
    }
})
def download_file(filename):
    try:
        logger.info(f"Processing download request for {filename}")
        
        # Security checks
        if not filename:
            raise ValidationError("No filename provided")
            
        if not is_safe_file_to_download(filename):
            raise ValidationError("File type not allowed for download")
        
        # Get file extension and check if it's allowed
        file_ext = filename.rsplit('.', 1)[1].lower() if '.' in filename else ''
        if file_ext not in ALLOWED_DOWNLOAD_EXTENSIONS:
            raise ValidationError(f"Files with extension .{file_ext} are not allowed")
            
        # Check if file exists in converted files directory
        file_path = os.path.join(CONVERTED_FILES_FOLDER, filename)
        if not os.path.exists(file_path):
            raise FileNotFoundError(f"File {filename} not found")
            
        # Get MIME type
        mime_type = ALLOWED_DOWNLOAD_EXTENSIONS.get(file_ext)
        
        # Set additional headers for different file types
        headers = {
            'Content-Disposition': f'attachment; filename="{filename}"'
        }
        
        # If it's a CSV file, add UTF-8 BOM for Excel compatibility
        if file_ext == 'csv':
            headers['Content-Type'] = f'{mime_type}; charset=utf-8-sig'
        
        logger.info(f"Sending file: {filename}")
        
        return send_from_directory(
            CONVERTED_FILES_FOLDER,
            filename,
            mimetype=mime_type,
            as_attachment=True,
            download_name=filename,
            etag=True,
            max_age=0,
            conditional=True,
            headers=headers
        )
        
    except Exception as e:
        return handle_error(e, "download_file")


# Error handlers for common HTTP errors
@app.errorhandler(404)
def not_found_error(error):
    logger.warning(f"404 error: {request.url}")
    return jsonify({
        'error': 'Not Found',
        'details': 'The requested resource was not found'
    }), 404


@app.errorhandler(405)
def method_not_allowed_error(error):
    logger.warning(f"405 error: {request.method} {request.url}")
    return jsonify({
        'error': 'Method Not Allowed',
        'details': 'The method is not allowed for the requested URL'
    }), 405


@app.errorhandler(413)
def request_entity_too_large_error(error):
    logger.warning(f"413 error: File too large")
    return jsonify({
        'error': 'File Too Large',
        'details': f'The file exceeds the maximum allowed size of {MAX_FILE_SIZE/1024/1024}MB'
    }), 413


if __name__ == '__main__':
    logger.info("Starting Flask application")
    app.run(debug=True)<|MERGE_RESOLUTION|>--- conflicted
+++ resolved
@@ -331,17 +331,12 @@
         adjusted_width = min(max_length + 2, 50)  # Cap width at 50 characters
         sheet.column_dimensions[column_letter].width = adjusted_width
 
-<<<<<<< HEAD
 def extract_table_data(pdf_path):
     """
     Extract tabular data from a PDF file.
     Returns a list of tables, where each table is a list of rows.
     Each row is a list of cell values.
     """
-=======
-
-def convert_pdf_to_excel(pdf_path):
->>>>>>> 6bd59ed7
     try:
         # Open the PDF
         doc = fitz.open(pdf_path)
@@ -592,7 +587,6 @@
         logger.error(f"Error in PDF to Excel conversion: {str(e)}")
         raise Exception(f"Failed to convert PDF to Excel: {str(e)}")
 
-<<<<<<< HEAD
 def convert_pdf_to_csv(pdf_path):
     """
     Convert a PDF file to CSV format, focusing on bank statement data.
@@ -640,8 +634,6 @@
 # Rename original conversion functions as fallback methods
 convert_pdf_to_excel_fallback = convert_pdf_to_excel
 convert_pdf_to_csv_fallback = convert_pdf_to_csv
-=======
->>>>>>> 6bd59ed7
 
 def clean_text_for_csv(text):
     """
@@ -695,62 +687,6 @@
 
     return rows
 
-<<<<<<< HEAD
-=======
-
-def convert_pdf_to_csv(pdf_path):
-    """
-    Convert a PDF file to CSV format, preserving structure where possible.
-    Returns the path to the created CSV file.
-    """
-    try:
-        # Open the PDF file
-        pdf_document = fitz.open(pdf_path)
-        
-        # Ensure converted files directory exists
-        os.makedirs(CONVERTED_FILES_FOLDER, exist_ok=True)
-        
-        # Generate output filename based on input filename and timestamp
-        timestamp = datetime.now().strftime("%Y%m%d_%H%M%S")
-        base_filename = os.path.splitext(os.path.basename(pdf_path))[0]
-        csv_path = os.path.join(
-            CONVERTED_FILES_FOLDER,
-            f"{base_filename}_{timestamp}.csv"
-        )
-        
-        # Open CSV file for writing with UTF-8 encoding
-        with open(csv_path, 'w', newline='', encoding='utf-8') as csv_file:
-            writer = csv.writer(csv_file, quoting=csv.QUOTE_ALL)
-            
-            # Process each page
-            for page_num in range(pdf_document.page_count):
-                page = pdf_document[page_num]
-                
-                # Write page marker
-                writer.writerow([f"Page {page_num + 1}"])
-                
-                # Extract and write structured content
-                rows = extract_structured_text(page)
-                
-                # Write the rows to CSV
-                for row in rows:
-                    # Clean each cell in the row
-                    cleaned_row = [clean_text_for_csv(cell) for cell in row]
-                    writer.writerow(cleaned_row)
-                
-                # Add a blank row between pages
-                writer.writerow([])
-        
-        # Close the PDF document
-        pdf_document.close()
-        
-        return csv_path
-        
-    except Exception as e:
-        raise Exception(f"Failed to convert PDF to CSV: {str(e)}")
-
-
->>>>>>> 6bd59ed7
 @app.route('/')
 def hello_world():
     return jsonify({
